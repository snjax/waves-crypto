import {
  address,
  keyPair,
  publicKey,
  privateKey,
  signBytes,
  verifySignature,
  base58encode,
  base58decode,
  getSharedKey,
  encryptMessage,
  decryptMessage,
} from '../src'

const seed = '1f98af466da54014bdc08bfbaaaf3c67'

test('address', () =>
  expect(address(seed)).toBe('3PKjdoVXMT96VEP8YAZRy4jKKA5GkjovboD')
)

test('keyPair', () =>
  expect(keyPair(seed)).toEqual({
    public: '12wYe4Y5Z5uJXRQw44huYYszidfMfFbwhjyVTparH1wT',
    private: 'AAJPFvUtBgSMWbDQgCJUxzXmYeggKgn8a4LEMGaoWEMj',
  })
)

test('publicKey', () =>
  expect(publicKey(seed)).toBe('12wYe4Y5Z5uJXRQw44huYYszidfMfFbwhjyVTparH1wT')
)

test('privateKey', () =>
  expect(privateKey(seed)).toBe('AAJPFvUtBgSMWbDQgCJUxzXmYeggKgn8a4LEMGaoWEMj')
)

test('signature roundtrip', () => {
  const bytes = Uint8Array.from([1, 2, 3, 4])
  const sig = signBytes(bytes, seed)
  const valid = verifySignature(publicKey(seed), bytes, sig)
  const invalid = verifySignature(publicKey(seed), Uint8Array.from([4, 3, 2, 1]), sig)
  expect(valid).toBe(true)
  expect(invalid).toBe(false)
})

test('base58 roundtrip', () => {
  const base58 = '5k1XmKDYbpxqAN'
  const result = base58encode(base58decode(base58))
  expect(result).toEqual(base58)
})

test('generate shared key', () => {
  const a = keyPair(seed)
  const b = keyPair(seed + seed)
  const shKey = getSharedKey(a.private, b.public)
  const shKey2 = getSharedKey(b.private, a.public)
  expect(shKey.toString()).toEqual(shKey2.toString())
})

test('encrypt and decrypt message', () => {
  const msg = 'test message from me'
<<<<<<< HEAD
  const a = keyPair(seed)
  const b = keyPair(seed + seed)
=======
  const a = keyPair(seed + seed)
  const b = keyPair(seed + seed + seed)
>>>>>>> eddd63a5
  const shKey = getSharedKey(a.private, b.public)
  const message = encryptMessage(base58encode(shKey), msg)

  const data = decryptMessage(base58encode(shKey), message)

  expect(data).toEqual(msg)
})
<|MERGE_RESOLUTION|>--- conflicted
+++ resolved
@@ -58,13 +58,8 @@
 
 test('encrypt and decrypt message', () => {
   const msg = 'test message from me'
-<<<<<<< HEAD
-  const a = keyPair(seed)
-  const b = keyPair(seed + seed)
-=======
   const a = keyPair(seed + seed)
   const b = keyPair(seed + seed + seed)
->>>>>>> eddd63a5
   const shKey = getSharedKey(a.private, b.public)
   const message = encryptMessage(base58encode(shKey), msg)
 
